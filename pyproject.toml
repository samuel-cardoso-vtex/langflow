--- conflicted
+++ resolved
@@ -1,10 +1,6 @@
 [tool.poetry]
 name = "langflow"
-<<<<<<< HEAD
-version = "1.0.0a29"
-=======
 version = "1.0.0a30"
->>>>>>> 338a236e
 description = "A Python package with a built-in web application"
 authors = ["Langflow <contact@langflow.org>"]
 maintainers = [
