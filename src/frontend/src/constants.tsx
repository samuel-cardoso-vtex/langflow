--- conflicted
+++ resolved
@@ -196,7 +196,6 @@
  * The base text for subtitle of code dialog
  * @constant
  */
-<<<<<<< HEAD
 export const DESCRIPTIONS: string[] = [
   "Chain the Words, Master Language!",
   "Language Architect at Work!",
@@ -518,10 +517,6 @@
   "zuse",
 ];
 
-=======
-export const NAV_DISPLAY_STYLE =
-  " w-full flex justify-between py-12 pb-2 px-6 ";
->>>>>>> 0b727f8b
 /**
  * Header text for user projects
  * @constant
